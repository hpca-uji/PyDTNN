--- conflicted
+++ resolved
@@ -40,10 +40,7 @@
 from .tracers import PYDTNN_MDL_EVENT, PYDTNN_MDL_EVENTS, PYDTNN_OPS_EVENT, PYDTNN_OPS_EVENTS, ExtraeTracer, \
     SimpleTracer, PYDTNN_MDL_UPDATE_DW, PYDTNN_OPS_ALLREDUCE_DW, PYDTNN_MDL_WAIT_DW, \
     PYDTNN_MDL_FORWARD, PYDTNN_MDL_BACKWARD, PYDTNN_MDL_ALLREDUCE_DW
-<<<<<<< HEAD
-=======
 from .utils.best_of import BestOf
->>>>>>> 25499d8d
 
 supported_gpu = False
 supported_cudnn = True
