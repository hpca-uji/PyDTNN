#
#  This file is part of Python Distributed Training of Neural Networks (PyDTNN)
#
#  Copyright (C) 2021 Universitat Jaume I
#
#  PyDTNN is free software: you can redistribute it and/or modify it under the
#  terms of the GNU General Public License as published by the Free Software
#  Foundation, either version 3 of the License, or (at your option) any later
#  version.
#
#  This program is distributed in the hope that it will be useful, but WITHOUT
#  ANY WARRANTY; without even the implied warranty of MERCHANTABILITY
#  or FITNESS FOR A PARTICULAR PURPOSE.  See the GNU General Public
#  License for more details.
#
#  You should have received a copy of the GNU General Public License along
#  with this program. If not, see <https://www.gnu.org/licenses/>.
#

from typing import Callable, List, Optional

import numpy as np

from pydtnn.backends.cpu.layers import LayerCPU
from pydtnn.backends.cpu.libs import ConvGemm, ConvGemmCache
from pydtnn.cython_modules import im2row_nhwc_cython, add_nhwc_cython, row2im_nhwc_cython, \
    im2col_nchw_cython, add_nchw_cython, col2im_nchw_cython, transpose_1023_and_pad_cython, \
    reindex_cython, \
    depthwise_conv_cython
from pydtnn.layers import Conv2D
from pydtnn.model import TRAIN_MODE, EVALUATE_MODE
from pydtnn.performance_models import im2col_time, matmul_time, col2im_time
from pydtnn.tracers import PYDTNN_OPS_EVENT, PYDTNN_OPS_EVENTS, PYDTNN_OPS_FORWARD_CONVGEMM, \
    PYDTNN_OPS_FORWARD_RESHAPE_Y, \
    PYDTNN_OPS_COMP_DW_MATMUL, PYDTNN_OPS_COMP_DX_COL2IM, PYDTNN_OPS_COMP_DX_MATMUL, PYDTNN_OPS_FORWARD_IM2COL, \
    PYDTNN_OPS_BACKWARD_TRANSPOSE_DY, PYDTNN_OPS_BACKWARD_PADDING_X, \
    PYDTNN_OPS_BACKWARD_COMP_NEW_INDEXES, PYDTNN_OPS_BACKWARD_REINDEX, PYDTNN_OPS_BACKWARD_CONVGEMM, \
    PYDTNN_OPS_BACKWARD_SUM_BIASES, PYDTNN_OPS_FORWARD_MATMUL, PYDTNN_OPS_FORWARD_SUM_BIASES, \
    PYDTNN_OPS_FORWARD_RESHAPE_W, PYDTNN_OPS_BACKWARD_TRANSPOSE_W, PYDTNN_OPS_BACKWARD_RESHAPE_DW, \
    PYDTNN_OPS_BACKWARD_IM2COL, PYDTNN_OPS_BACKWARD_DECONV_GEMM, PYDTNN_OPS_FORWARD_DEPTHWISE_CONV, \
    PYDTNN_OPS_FORWARD_POINTWISE_CONV, PYDTNN_OPS_FORWARD_TRANSPOSE_Y
from pydtnn.utils import PYDTNN_TENSOR_FORMAT_NCHW
from pydtnn.utils.best_of import BestOf
from pydtnn.utils.best_transpose_0231 import best_transpose_0231
from pydtnn.utils.best_transpose_0312 import best_transpose_0312
from pydtnn.utils.best_transpose_1023 import best_transpose_1023


class Conv2DCPU(LayerCPU, Conv2D):

    _best_fw: Optional[BestOf] = None
    _best_fw_bw_pipeline: Optional[BestOf] = None

    def __init__(self, *args, **kwargs):
        super().__init__(*args, **kwargs)
        # convGemm related attributes (some of them will be modified in initialize())
        self.cg = None
        self.cg_fallback_to_im2col = True  # Fallback to backward I2C if any stride is greater than 1
        self.cg_cache = True  # Store created matrices to allow them to be reused
        self.cg_deconv = False  # Use deconvGemm instead of matmul + col2im
        self.cg_trans = False  # Use the convGemm function to operate with im2colT
        self.cg_x_transposed_cache = ConvGemmCache(lambda shape: np.zeros(shape, self.model.dtype, order="C"))
        self.cg_x_indexed_cache = ConvGemmCache(lambda shape: np.zeros(shape, self.model.dtype, order="C"))
        self.cg_biases_cache = ConvGemmCache(lambda shape: np.empty(shape, self.model.dtype, order="F"))  # order F!
        self.cg_matmul_out_cache = ConvGemmCache(lambda shape: np.empty(shape, self.model.dtype, order="C"))

    def initialize(self, prev_shape, need_dx=True):
        super().initialize(prev_shape, need_dx)
        # Weights
        self.weights = self.weights_initializer(self.weights_shape, self.model.dtype)
        # Biases
        if self.use_bias:
            self.biases = self.biases_initializer((self.co,), self.model.dtype)
        # Set convGemm parameters
        if self.model.enable_conv_gemm:
            self.cg = ConvGemm(dtype=self.model.dtype, debug=self.debug, parent_layer=self)
            if not self.model.conv_gemm_cache:
                ConvGemmCache.disable()
            self.cg_fallback_to_im2col = self.model.conv_gemm_fallback_to_im2col
            self.cg_deconv = self.model.conv_gemm_deconv
            self.cg_trans = self.model.conv_gemm_trans
        # Set forward and backward implementations
        variant = 'i2c'  # Use i2c as default
        if self.grouping == "pointwise":
            variant = 'pointwise'
        elif self.grouping == "depthwise":
            variant = 'depthwise'
        elif self.model.enable_best_of:
            variant = 'best_of'
            if self.__class__._best_fw is None:
                self.__class__._best_fw = BestOf(
                    name="Conv2DCPU only forward",
                    alternatives=[
                        ('i2c', self._get_class_forward_and_backward('i2c')[0]),
                        ('cg', self._get_class_forward_and_backward('cg')[0]),
                    ],
                    get_problem_size=lambda *args: tuple(list(args[0].shape) + list(args[0].weights.shape)),
                )
                self.__class__._best_fw_bw_pipeline = BestOf(
                    name="Conv2DCPU forward backward",
                    alternatives=[
                        ('i2c', self._get_class_forward_and_backward('i2c')),
                        ('cg', self._get_class_forward_and_backward('cg')),
                    ],
                    get_problem_size=lambda *args: tuple(list(args[0].shape) + list(args[0].weights.shape)),
                )
            # Fix ConvGemm parameters to use convGemmTrans and Persistent memory (CGT+PM)
            if self.cg is None:
                self.cg = ConvGemm(dtype=self.model.dtype, debug=self.debug, parent_layer=self)
            ConvGemmCache.enable()
            self.cg_trans = True
            self.cg_fallback_to_im2col = False
            self.cg_deconv = False
        elif self.model.enable_conv_gemm:
            variant = 'cg'
        forward, backward = self._get_forward_and_backward(variant)
        setattr(self, "forward", forward)
        setattr(self, "backward", backward)
        # Performance models
        self.fwd_time = \
            im2col_time(m=(self.ci * self.kh * self.kw), n=(self.model.batch_size * self.ho * self.wo),
                        cpu_speed=self.model.cpu_speed, memory_bw=self.model.memory_bw,
                        dtype=self.model.dtype) + \
            matmul_time(m=self.co, n=(self.model.batch_size * self.ho * self.wo), k=(self.ci * self.kh * self.kw),
                        cpu_speed=self.model.cpu_speed, memory_bw=self.model.memory_bw,
                        dtype=self.model.dtype)
        self.bwd_time = \
            matmul_time(m=self.co, n=(self.ci * self.kh * self.kw), k=(self.model.batch_size * self.ho * self.wo),
                        cpu_speed=self.model.cpu_speed, memory_bw=self.model.memory_bw,
                        dtype=self.model.dtype)
        if need_dx:
            self.bwd_time += matmul_time(m=(self.ci * self.kh * self.kw), n=(self.model.batch_size * self.ho * self.wo),
                                         k=self.co, cpu_speed=self.model.cpu_speed,
                                         memory_bw=self.model.memory_bw, dtype=self.model.dtype)
        else:
            self.bwd_time += col2im_time(m=(self.ci * self.kh * self.kw), n=(self.model.batch_size * self.ho * self.wo),
                                         cpu_speed=self.model.cpu_speed, memory_bw=self.model.memory_bw,
                                         dtype=self.model.dtype)

    def forward(self, x):
        """This is a fake forward function. It will be masked on initialization by a _forward implementation"""
        pass

    def backward(self, dy):
        """This is a fake backward function. It will be masked on initialization by a _backward implementation"""
        pass

    def _get_forward_and_backward(self, variant):
        tensor_format = 'nchw' if self.model.tensor_format == PYDTNN_TENSOR_FORMAT_NCHW else 'nhwc'
        return (getattr(self, f'_forward_{tensor_format}_{variant}'),
                getattr(self, f'_backward_{tensor_format}_{variant}'))

    def _get_class_forward_and_backward(self, variant) -> List[Callable]:
        tensor_format = 'nchw' if self.model.tensor_format == PYDTNN_TENSOR_FORMAT_NCHW else 'nhwc'
        return [getattr(self.__class__, f'_forward_{tensor_format}_{variant}'),
                getattr(self.__class__, f'_backward_{tensor_format}_{variant}')]

    def _forward_nhwc_i2c(self, x):
        """Version of the forward function that uses im2col and matmul"""

        self.model.tracer.emit_event(PYDTNN_OPS_EVENT, self.id * PYDTNN_OPS_EVENTS + PYDTNN_OPS_FORWARD_IM2COL)
        x_rows = im2row_nhwc_cython(x, self.kh, self.kw, self.vpadding, self.hpadding,
                                    self.vstride, self.hstride, self.vdilation, self.hdilation)
        self.model.tracer.emit_event(PYDTNN_OPS_EVENT, 0)

        if self.model.mode == TRAIN_MODE:
            self.x_rows = x_rows

        self.model.tracer.emit_event(PYDTNN_OPS_EVENT, self.id * PYDTNN_OPS_EVENTS + PYDTNN_OPS_FORWARD_RESHAPE_W)
        w_cols = self.weights.reshape(-1, self.co)
        self.model.tracer.emit_event(PYDTNN_OPS_EVENT, 0)

        self.model.tracer.emit_event(PYDTNN_OPS_EVENT, self.id * PYDTNN_OPS_EVENTS + PYDTNN_OPS_FORWARD_MATMUL)
        res = self.model.matmul(x_rows, w_cols)
        self.model.tracer.emit_event(PYDTNN_OPS_EVENT, 0)

        self.model.tracer.emit_event(PYDTNN_OPS_EVENT, self.id * PYDTNN_OPS_EVENTS + PYDTNN_OPS_FORWARD_SUM_BIASES)
        y = add_nhwc_cython(res, self.biases) if self.use_bias else res
        self.model.tracer.emit_event(PYDTNN_OPS_EVENT, 0)

        self.model.tracer.emit_event(PYDTNN_OPS_EVENT, self.id * PYDTNN_OPS_EVENTS + PYDTNN_OPS_FORWARD_RESHAPE_Y)
        y = y.reshape(-1, self.ho, self.wo, self.co)
        self.model.tracer.emit_event(PYDTNN_OPS_EVENT, 0)
        return y

    def _forward_nhwc_cg(self, x):
        raise NotImplementedError("Forward not yet implemented!")

    def _forward_nhwc_depthwise(self, x):
        raise NotImplementedError("Forward not yet implemented!")

    def _forward_nhwc_pointwise(self, x):
        raise NotImplementedError("Forward not yet implemented!")

    def _fw_bw_best_of(self, stage, x_or_y):
        if self.model.mode == TRAIN_MODE:
            # noinspection PyTypeChecker
            return self._best_fw_bw_pipeline(stage, self, x_or_y)
        elif self.model.mode == EVALUATE_MODE:
            # noinspection PyTypeChecker
            return self._best_fw(self, x_or_y)
        else:
            raise RuntimeError("Conv2D BestOf variant requires to Model.mode to be set to EVALUATE_MODE or TRAIN_MODE")

    def _forward_nhwc_best_of(self, x):
        return self._fw_bw_best_of(0, x)

    def _forward_nchw_i2c(self, x):
        """Version of the forward function that uses im2col and matmul"""

        self.model.tracer.emit_event(PYDTNN_OPS_EVENT, self.id * PYDTNN_OPS_EVENTS + PYDTNN_OPS_FORWARD_IM2COL)
        x_cols = im2col_nchw_cython(x, self.kh, self.kw, self.vpadding, self.hpadding,
                                    self.vstride, self.hstride, self.vdilation, self.hdilation)
        self.model.tracer.emit_event(PYDTNN_OPS_EVENT, 0)

        if self.model.mode == TRAIN_MODE:
            self.x_cols = x_cols

        self.model.tracer.emit_event(PYDTNN_OPS_EVENT, self.id * PYDTNN_OPS_EVENTS + PYDTNN_OPS_FORWARD_RESHAPE_W)
        w_cols = self.weights.reshape(self.co, -1)
        self.model.tracer.emit_event(PYDTNN_OPS_EVENT, 0)

        self.model.tracer.emit_event(PYDTNN_OPS_EVENT, self.id * PYDTNN_OPS_EVENTS + PYDTNN_OPS_FORWARD_MATMUL)
        res = self.model.matmul(w_cols, x_cols)
        self.model.tracer.emit_event(PYDTNN_OPS_EVENT, 0)

        self.model.tracer.emit_event(PYDTNN_OPS_EVENT, self.id * PYDTNN_OPS_EVENTS + PYDTNN_OPS_FORWARD_SUM_BIASES)
        y = add_nchw_cython(res, self.biases) if self.use_bias else res
        self.model.tracer.emit_event(PYDTNN_OPS_EVENT, 0)

        self.model.tracer.emit_event(PYDTNN_OPS_EVENT, self.id * PYDTNN_OPS_EVENTS + PYDTNN_OPS_FORWARD_RESHAPE_Y)
        y = best_transpose_1023(y.reshape(self.co, -1, self.ho, self.wo))
        self.model.tracer.emit_event(PYDTNN_OPS_EVENT, 0)

        return y

    def _forward_nchw_cg(self, x):
        """Version of the forward function that uses the convGemm library"""

        if self.model.mode == TRAIN_MODE:
            self.cg_x = x

        biases_vector = self.biases if self.use_bias else None

        self.model.tracer.emit_event(PYDTNN_OPS_EVENT, self.id * PYDTNN_OPS_EVENTS + PYDTNN_OPS_FORWARD_CONVGEMM)
        res = self.cg.conv_gemm(self.weights, x, biases=None,
                                vpadding=self.vpadding, hpadding=self.hpadding,
                                vstride=self.vstride, hstride=self.hstride,
                                vdilation=self.vdilation, hdilation=self.hdilation,
                                biases_vector=biases_vector)
        self.model.tracer.emit_event(PYDTNN_OPS_EVENT, 0)

        # Biases sum is now done on conv_gemm
        # y = res + self.biases.reshape(-1, 1)
        # y = add_cython(res, self.biases) if self.use_bias else res

        self.model.tracer.emit_event(PYDTNN_OPS_EVENT, self.id * PYDTNN_OPS_EVENTS + PYDTNN_OPS_FORWARD_RESHAPE_Y)
        y = best_transpose_1023(res.reshape(self.co, -1, self.ho, self.wo))
        self.model.tracer.emit_event(PYDTNN_OPS_EVENT, 0)
        return y

    def _forward_nchw_depthwise(self, x):
        """ Version of the forward that perform a depthwise convolution"""

        self.model.tracer.emit_event(PYDTNN_OPS_EVENT, self.id * PYDTNN_OPS_EVENTS + PYDTNN_OPS_FORWARD_DEPTHWISE_CONV)
        res = depthwise_conv_cython(x, self.weights, self.vpadding, self.hpadding,
                                    self.vstride, self.hstride, self.vdilation, self.hdilation)
        self.model.tracer.emit_event(PYDTNN_OPS_EVENT, 0)

        self.model.tracer.emit_event(PYDTNN_OPS_EVENT, self.id * PYDTNN_OPS_EVENTS + PYDTNN_OPS_FORWARD_SUM_BIASES)
        y = add_nchw_cython(res, self.biases) if self.use_bias else res
        self.model.tracer.emit_event(PYDTNN_OPS_EVENT, 0)

        self.model.tracer.emit_event(PYDTNN_OPS_EVENT, self.id * PYDTNN_OPS_EVENTS + PYDTNN_OPS_FORWARD_RESHAPE_Y)
        y = best_transpose_1023(y.reshape(self.co, -1, self.ho, self.wo))
        self.model.tracer.emit_event(PYDTNN_OPS_EVENT, 0)
        return y

    def _forward_nchw_pointwise(self, x):

        self.model.tracer.emit_event(PYDTNN_OPS_EVENT, self.id * PYDTNN_OPS_EVENTS + PYDTNN_OPS_FORWARD_POINTWISE_CONV)
        # y = np.einsum("nchw,oc->nohw", x, self.weights) # Einsum
        y = np.matmul(best_transpose_0231(x), np.transpose(self.weights, axes=(1, 0)))  # Matmul
        self.model.tracer.emit_event(PYDTNN_OPS_EVENT, 0)

        self.model.tracer.emit_event(PYDTNN_OPS_EVENT, self.id * PYDTNN_OPS_EVENTS + PYDTNN_OPS_FORWARD_TRANSPOSE_Y)
        y = best_transpose_0312(y)
        self.model.tracer.emit_event(PYDTNN_OPS_EVENT, 0)

        self.model.tracer.emit_event(PYDTNN_OPS_EVENT, self.id * PYDTNN_OPS_EVENTS + PYDTNN_OPS_FORWARD_SUM_BIASES)
        if self.use_bias:
            y += self.biases.reshape(1, self.co, 1, 1)
        self.model.tracer.emit_event(PYDTNN_OPS_EVENT, 0)
        return y

    def _forward_nchw_best_of(self, x):
        return self._fw_bw_best_of(0, x)

    def _backward_nhwc_i2c(self, dy):
        """Version of the backward function that uses im2col and matmul"""
        self.model.tracer.emit_event(PYDTNN_OPS_EVENT, self.id * PYDTNN_OPS_EVENTS + PYDTNN_OPS_BACKWARD_TRANSPOSE_DY)
        dy_rows = dy.reshape(-1, self.co)
        self.model.tracer.emit_event(PYDTNN_OPS_EVENT, 0)

        self.model.tracer.emit_event(PYDTNN_OPS_EVENT, self.id * PYDTNN_OPS_EVENTS + PYDTNN_OPS_COMP_DW_MATMUL)
        res = self.model.matmul(self.x_rows.T, dy_rows)
        self.model.tracer.emit_event(PYDTNN_OPS_EVENT, 0)

        self.model.tracer.emit_event(PYDTNN_OPS_EVENT, self.id * PYDTNN_OPS_EVENTS + PYDTNN_OPS_BACKWARD_RESHAPE_DW)
        self.dw = res.reshape(self.weights.shape)
        self.model.tracer.emit_event(PYDTNN_OPS_EVENT, 0)

        self.model.tracer.emit_event(PYDTNN_OPS_EVENT, self.id * PYDTNN_OPS_EVENTS + PYDTNN_OPS_BACKWARD_SUM_BIASES)
        if self.use_bias:
            self.db = np.sum(dy, axis=(0, 1, 2))
        self.model.tracer.emit_event(PYDTNN_OPS_EVENT, 0)

        if self.need_dx:
            self.model.tracer.emit_event(PYDTNN_OPS_EVENT,
                                         self.id * PYDTNN_OPS_EVENTS + PYDTNN_OPS_BACKWARD_TRANSPOSE_W)
            w_rows = self.weights.reshape(-1, self.co)
            self.model.tracer.emit_event(PYDTNN_OPS_EVENT, 0)

            self.model.tracer.emit_event(PYDTNN_OPS_EVENT, self.id * PYDTNN_OPS_EVENTS + PYDTNN_OPS_COMP_DX_MATMUL)
            res = self.model.matmul(dy_rows, w_rows.T)
            self.model.tracer.emit_event(PYDTNN_OPS_EVENT, 0)

            self.model.tracer.emit_event(PYDTNN_OPS_EVENT, self.id * PYDTNN_OPS_EVENTS + PYDTNN_OPS_COMP_DX_COL2IM)
            dx = row2im_nhwc_cython(res, dy.shape[0], self.hi, self.wi, self.ci,
                                    self.kh, self.kw, self.vpadding, self.hpadding,
                                    self.vstride, self.hstride, self.vdilation, self.hdilation)
            self.model.tracer.emit_event(PYDTNN_OPS_EVENT, 0)
            return dx

    def _backward_nhwc_cg(self, dy):
        raise NotImplementedError("Backward not yet implemented!")

    def _backward_nhwc_depthwise(self, dy):
        raise NotImplementedError("Backward not yet implemented!")

    def _backward_nhwc_pointwise(self, dy):
        raise NotImplementedError("Backward not yet implemented!")

    def _backward_nhwc_best_of(self, y):
        return self._fw_bw_best_of(1, y)

    def _backward_nchw_i2c(self, dy):
        """Version of the backward function that uses im2col and matmul"""
        self.model.tracer.emit_event(PYDTNN_OPS_EVENT, self.id * PYDTNN_OPS_EVENTS + PYDTNN_OPS_BACKWARD_TRANSPOSE_DY)
        dy_cols = best_transpose_1023(dy).reshape(self.co, -1)
        self.model.tracer.emit_event(PYDTNN_OPS_EVENT, 0)

        self.model.tracer.emit_event(PYDTNN_OPS_EVENT, self.id * PYDTNN_OPS_EVENTS + PYDTNN_OPS_COMP_DW_MATMUL)
        res = self.model.matmul(dy_cols, self.x_cols.T)
        self.model.tracer.emit_event(PYDTNN_OPS_EVENT, 0)

        self.model.tracer.emit_event(PYDTNN_OPS_EVENT, self.id * PYDTNN_OPS_EVENTS + PYDTNN_OPS_BACKWARD_RESHAPE_DW)
        self.dw = res.reshape(self.weights.shape)
        self.model.tracer.emit_event(PYDTNN_OPS_EVENT, 0)

        self.model.tracer.emit_event(PYDTNN_OPS_EVENT, self.id * PYDTNN_OPS_EVENTS + PYDTNN_OPS_BACKWARD_SUM_BIASES)
        if self.use_bias:
            self.db = np.sum(dy, axis=(0, 2, 3))
        self.model.tracer.emit_event(PYDTNN_OPS_EVENT, 0)

        if self.need_dx:
            self.model.tracer.emit_event(PYDTNN_OPS_EVENT,
                                         self.id * PYDTNN_OPS_EVENTS + PYDTNN_OPS_BACKWARD_TRANSPOSE_W)
            w_cols = self.weights.reshape(self.co, -1).T
            self.model.tracer.emit_event(PYDTNN_OPS_EVENT, 0)

            self.model.tracer.emit_event(PYDTNN_OPS_EVENT, self.id * PYDTNN_OPS_EVENTS + PYDTNN_OPS_COMP_DX_MATMUL)
            res = self.model.matmul(w_cols, dy_cols)
            self.model.tracer.emit_event(PYDTNN_OPS_EVENT, 0)

            self.model.tracer.emit_event(PYDTNN_OPS_EVENT, self.id * PYDTNN_OPS_EVENTS + PYDTNN_OPS_COMP_DX_COL2IM)
            dx = col2im_nchw_cython(res, dy.shape[0], self.ci, self.hi, self.wi,
                                    self.kh, self.kw, self.vpadding, self.hpadding,
                                    self.vstride, self.hstride, self.vdilation, self.hdilation)
            self.model.tracer.emit_event(PYDTNN_OPS_EVENT, 0)
            return dx

    @staticmethod
    # @lru_cache(maxsize=4)
    def _get_x_new_indexes_and_xstride(kx, xo, s, d):
        """
        Returns x_reorder and xstride based on kx (kh or kw), xo (ho or wo), and s (hstride or
        vstride)
        """
        if s == 1:
            return None, 1
        x_reorder = []
        for i in range(kx):
            x_reorder += [i * d + j * s for j in range(xo)]
        # Return x_reorder as a numpy.array because indexing is faster with a numpy.array than with a list
        return np.array(x_reorder), xo

    def _backward_nchw_cg(self, dy):
        """Version of the backward function that uses the convGemm library"""

        # if self.id == 4:
        #     self.model.tracer.print_memory_usage(f"Inside layer {self.id:03} backward 01")

        if self.cg_fallback_to_im2col and (self.vstride > 1 or self.hstride > 1):
            #
            # Although it is is possible to reindex x so that convGemm library can be used to compute
            # dw = dy * im2col(x).T when any of the strides is greater than one, the cost of reindexing x is
            # considerable high. Therefore, it is possible to fall back to compute im2col(x) and to call the
            # original backward method.
            #
            # In order to use the convGemm library when any of the strides is greater than one:
            #  1) the matrix copy using the new indexes should be parallelized, or
            #  2) the underlying convGemm method should directly support the dy * im2col(x).T operation,
            #     where im2col(x) is the im2col(x) in weights * im2col(x) (not in dy * im2col(x)).
            #
            # As the first option has been implemented, using the convGemm library in this case is now competitive.
            #
            self.model.tracer.emit_event(PYDTNN_OPS_EVENT, self.id * PYDTNN_OPS_EVENTS + PYDTNN_OPS_BACKWARD_IM2COL)
            self.x_cols = im2col_nchw_cython(self.cg_x, self.kh, self.kw, self.vpadding, self.hpadding,
                                             self.vstride, self.hstride, self.vdilation, self.hdilation)
            self.model.tracer.emit_event(PYDTNN_OPS_EVENT, 0)
            return self._backward_nchw_i2c(dy)

        if not self.cg_trans:
            # 1) cg_dy
            self.model.tracer.emit_event(PYDTNN_OPS_EVENT,
                                         self.id * PYDTNN_OPS_EVENTS + PYDTNN_OPS_BACKWARD_TRANSPOSE_DY)
            cg_dy = best_transpose_1023(dy)
            self.model.tracer.emit_event(PYDTNN_OPS_EVENT, 0)
            # 2) cg_x_transposed
            b, c, h, w = self.cg_x.shape
            self.model.tracer.emit_event(PYDTNN_OPS_EVENT, self.id * PYDTNN_OPS_EVENTS + PYDTNN_OPS_BACKWARD_PADDING_X)
            # if self.vpadding == 0 and self.hpadding == 0:
            #     self.cg_x_indexed = self.cg_x.transpose((1, 0, 2, 3))
            # else:
            #     # Hand made alternative to:
            #     # self.cg_x_indexed = np.pad(self.cg_x.transpose((1, 0, 2, 3)),
            #     #                            ((0, 0),
            #     #                             (0, 0),
            #     #                             (self.vpadding, self.vpadding),
            #     #                             (self.hpadding, self.hpadding)),
            #     #                            mode='constant')
            #     b, c, h, w = self.cg_x.shape
            #     new_h, new_w = h + 2 * self.vpadding, w + 2 * self.hpadding
            #     # self.cg_x_indexed = np.zeros((c, b, new_h, new_w), self.model.dtype)
            #     self.cg_x_indexed = self.cg_x_indexed_cache[(c, b, new_h, new_w)]
            #     self.cg_x_indexed[:, :, self.vpadding:new_h - self.vpadding, self.hpadding:new_w - self.hpadding] = \
            #         self.cg_x.transpose((1, 0, 2, 3))
            if self.vpadding == 0 and self.hpadding == 0:
                cg_x_transposed = best_transpose_1023(self.cg_x)
            else:
                new_h, new_w = h + 2 * self.vpadding, w + 2 * self.hpadding
                cg_x_transposed = self.cg_x_transposed_cache[(c, b, new_h, new_w)]
                transpose_1023_and_pad_cython(self.cg_x, cg_x_transposed)
            cg_vpadding = 0
            cg_hpadding = 0
            self.model.tracer.emit_event(PYDTNN_OPS_EVENT, 0)
            # 3) new indexes and strides
            self.model.tracer.emit_event(PYDTNN_OPS_EVENT,
                                         self.id * PYDTNN_OPS_EVENTS + PYDTNN_OPS_BACKWARD_COMP_NEW_INDEXES)
            v_new_indexes, cg_vstride = self._get_x_new_indexes_and_xstride(self.kh, self.ho, self.vstride, self.vdilation)
            h_new_indexes, cg_hstride = self._get_x_new_indexes_and_xstride(self.kw, self.wo, self.hstride, self.hdilation)
            cg_vdilation = self.vdilation
            cg_hdilation = self.hdilation
            self.model.tracer.emit_event(PYDTNN_OPS_EVENT, 0)
            # 4) cg_x_indexed
            # Indexing performance considerations:
            #  + Using numpy.array to select the indexes is faster than using a list
            #    (check _get_x_new_indexes_and_xstride).
            #  + Indexing first rows and then columns is faster than the opposite.
            self.model.tracer.emit_event(PYDTNN_OPS_EVENT, self.id * PYDTNN_OPS_EVENTS + PYDTNN_OPS_BACKWARD_REINDEX)
            # if h_new_indexes is not None:
            #     self.cg_x_indexed = self.cg_x_indexed[:, :, h_new_indexes, :]
            # if v_new_indexes is not None:
            #     self.cg_x_indexed = self.cg_x_indexed[:, :, :, v_new_indexes]
            # if h_new_indexes is not None or v_new_indexes is not None:
            #     # @warning: The next line is required to ensure the correct order of the underlying data of
            #     #           self.cg_x_indexed. Otherwise using self.cg_x_indexed.ravel(order="K") will lead to
            #     #           unexpected results
            #     self.cg_x_indexed = self.cg_x_indexed.copy()
            if h_new_indexes is not None or v_new_indexes is not None:
                new_h = len(v_new_indexes) if v_new_indexes is not None else h
                new_w = len(h_new_indexes) if h_new_indexes is not None else w
                # self.cg_x_indexed = np.empty((c, b, new_h, new_w), dtype=self.model.dtype)
                cg_x_indexed = self.cg_x_indexed_cache[(c, b, new_h, new_w)]
                reindex_cython(v_new_indexes, h_new_indexes, cg_x_transposed, cg_x_indexed)
            else:
                cg_x_indexed = cg_x_transposed
            self.model.tracer.emit_event(PYDTNN_OPS_EVENT, 0)
            # 5) cg_biases
            cg_biases = None
        else:
            # if self.cg_trans:
            # 1) cg_dy
            self.model.tracer.emit_event(PYDTNN_OPS_EVENT,
                                         self.id * PYDTNN_OPS_EVENTS + PYDTNN_OPS_BACKWARD_TRANSPOSE_DY)
            cg_dy = best_transpose_1023(dy)
            self.model.tracer.emit_event(PYDTNN_OPS_EVENT, 0)
            # 2) cg_x_indexed
            cg_x_indexed = self.cg_x
            # 3) cg_biases
            cg_biases = self.cg_biases_cache[self.weights.shape]
            # 4) rest of parameters
            cg_vpadding = self.vpadding
            cg_hpadding = self.hpadding
            cg_vstride = self.vstride
            cg_hstride = self.hstride
            cg_vdilation = self.vdilation
            cg_hdilation = self.hdilation

        if self.debug:
            # Expose cg_x_indexed
            self.cg_x_indexed = cg_x_indexed

        self.model.tracer.emit_event(PYDTNN_OPS_EVENT, self.id * PYDTNN_OPS_EVENTS + PYDTNN_OPS_BACKWARD_CONVGEMM)
        res = self.cg.conv_gemm(cg_dy, cg_x_indexed,
                                biases=cg_biases, beta=0.0,
                                vpadding=cg_vpadding, hpadding=cg_hpadding,
                                vstride=cg_vstride, hstride=cg_hstride,
                                vdilation=cg_vdilation, hdilation=cg_hdilation, trans=self.cg_trans)
        self.model.tracer.emit_event(PYDTNN_OPS_EVENT, 0)

        self.model.tracer.emit_event(PYDTNN_OPS_EVENT, self.id * PYDTNN_OPS_EVENTS + PYDTNN_OPS_BACKWARD_RESHAPE_DW)
        self.dw = res.reshape(self.weights.shape)
        self.model.tracer.emit_event(PYDTNN_OPS_EVENT, 0)

        self.model.tracer.emit_event(PYDTNN_OPS_EVENT, self.id * PYDTNN_OPS_EVENTS + PYDTNN_OPS_BACKWARD_SUM_BIASES)
        if self.use_bias:
            self.db = np.sum(dy, axis=(0, 2, 3))
        self.model.tracer.emit_event(PYDTNN_OPS_EVENT, 0)

        if self.need_dx:
            if self.cg_deconv:
                self.model.tracer.emit_event(PYDTNN_OPS_EVENT,
                                             self.id * PYDTNN_OPS_EVENTS + PYDTNN_OPS_BACKWARD_DECONV_GEMM)
                dx = self.cg.deconv_gemm(self.weights, dy, self.cg_x,
                                         vpadding=self.vpadding, hpadding=self.hpadding,
                                         vstride=self.vstride, hstride=self.hstride,
                                         vdilation=self.vdilation, hdilation=self.hdilation)
                self.model.tracer.emit_event(PYDTNN_OPS_EVENT, 0)
            else:
                w_cols = self.weights.reshape(self.co, -1).T
                dy_cols = cg_dy.reshape(self.co, -1)

                # Don't use a cached version if the res matrix will persist
                res = self.cg_matmul_out_cache[(w_cols.shape[0], dy_cols.shape[1])]

                self.model.tracer.emit_event(PYDTNN_OPS_EVENT, self.id * PYDTNN_OPS_EVENTS + PYDTNN_OPS_COMP_DX_MATMUL)
                self.model.matmul(w_cols, dy_cols, res)
                self.model.tracer.emit_event(PYDTNN_OPS_EVENT, 0)

                self.model.tracer.emit_event(PYDTNN_OPS_EVENT, self.id * PYDTNN_OPS_EVENTS + PYDTNN_OPS_COMP_DX_COL2IM)
                dx = col2im_nchw_cython(res, dy.shape[0], self.ci, self.hi, self.wi,
<<<<<<< HEAD
                                   self.kh, self.kw, self.vpadding, self.hpadding,
                                   self.vstride, self.hstride, self.vdilation, self.hdilation)
=======
                                        self.kh, self.kw, self.vpadding, self.hpadding,
                                        self.vstride, self.hstride)
>>>>>>> 25499d8d
                self.model.tracer.emit_event(PYDTNN_OPS_EVENT, 0)
            return dx

    def _backward_nchw_depthwise(self, dy):
        raise NotImplementedError("Backward not yet implemented!")

    def _backward_nchw_pointwise(self, dy):
        raise NotImplementedError("Backward not yet implemented!")

    def _backward_nchw_best_of(self, y):
        return self._fw_bw_best_of(1, y)<|MERGE_RESOLUTION|>--- conflicted
+++ resolved
@@ -47,7 +47,6 @@
 
 
 class Conv2DCPU(LayerCPU, Conv2D):
-
     _best_fw: Optional[BestOf] = None
     _best_fw_bw_pipeline: Optional[BestOf] = None
 
@@ -458,8 +457,10 @@
             # 3) new indexes and strides
             self.model.tracer.emit_event(PYDTNN_OPS_EVENT,
                                          self.id * PYDTNN_OPS_EVENTS + PYDTNN_OPS_BACKWARD_COMP_NEW_INDEXES)
-            v_new_indexes, cg_vstride = self._get_x_new_indexes_and_xstride(self.kh, self.ho, self.vstride, self.vdilation)
-            h_new_indexes, cg_hstride = self._get_x_new_indexes_and_xstride(self.kw, self.wo, self.hstride, self.hdilation)
+            v_new_indexes, cg_vstride = self._get_x_new_indexes_and_xstride(self.kh, self.ho, self.vstride,
+                                                                            self.vdilation)
+            h_new_indexes, cg_hstride = self._get_x_new_indexes_and_xstride(self.kw, self.wo, self.hstride,
+                                                                            self.hdilation)
             cg_vdilation = self.vdilation
             cg_hdilation = self.hdilation
             self.model.tracer.emit_event(PYDTNN_OPS_EVENT, 0)
@@ -551,13 +552,8 @@
 
                 self.model.tracer.emit_event(PYDTNN_OPS_EVENT, self.id * PYDTNN_OPS_EVENTS + PYDTNN_OPS_COMP_DX_COL2IM)
                 dx = col2im_nchw_cython(res, dy.shape[0], self.ci, self.hi, self.wi,
-<<<<<<< HEAD
-                                   self.kh, self.kw, self.vpadding, self.hpadding,
-                                   self.vstride, self.hstride, self.vdilation, self.hdilation)
-=======
                                         self.kh, self.kw, self.vpadding, self.hpadding,
-                                        self.vstride, self.hstride)
->>>>>>> 25499d8d
+                                        self.vstride, self.hstride, self.vdilation, self.hdilation)
                 self.model.tracer.emit_event(PYDTNN_OPS_EVENT, 0)
             return dx
 
