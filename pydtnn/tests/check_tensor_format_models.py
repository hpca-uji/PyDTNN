"""
Unitary tests for GPU with different models' layers

For running all the tests quietly, execute the next command:
    python -um unittest pydtnn.tests.CheckTensorFormatModels

For running all the tests verbosely, execute the next command:
    python -um unittest -v pydtnn.tests.CheckTensorFormatModels

For running an individual test verbosely, execute the next command:
    python -um unittest -v pydtnn.tests.CheckTensorFormatModels.test_name
"""

import sys
import unittest
import warnings

import numpy as np
<<<<<<< HEAD
# noinspection PyUnresolvedReferences
# import pycuda.gpuarray as gpuarray
=======
>>>>>>> 97213706

from pydtnn.model import Model
from pydtnn.tests import CheckConvGemmModels
from pydtnn.tests.common import verbose_test
from pydtnn.utils.best_transpose_0312 import best_transpose_0312


class Params:
    pass


class CheckTensorFormatModels(CheckConvGemmModels):
    """
    Tests that two models with different parameters lead to the same results
    """

    # Compares results between an XX model {self.model1_desc} and other {self.model1_desc}
    model1_desc = "using the CPU backend tensor format NHWC"
    model2_desc = "using the CPU backend tensor format NCHW"

    rtol_dict = {
        "AdditionBlock": 1e-2,
        "ConcatenationBlock": 1e-2,
    }

    atol_dict = {
        "AdditionBlock": 1e-2,
        "BatchNormalization": 6e-5,
        "ConcatenationBlock": 1e-2,
        "Conv2D": 1e-5,
        "FC": 1e-5,
    }

    @staticmethod
    def get_model2(model_name):
        # Tensor format NCHW
        params = Params()
        params.model_name = model_name
        params.tensor_format = "NCHW"
        return Model(**vars(params))

    @staticmethod
    def nhwc2nchw(x):
        return best_transpose_0312(x) if len(x.shape) == 4 else x

    @staticmethod
    def copy_weights_and_biases(model1, model2):
        """
        Copy weights and biases from Model 1 to Model 2
        """
        for layer1, layer2 in zip(model1.get_all_layers()[1:], model2.get_all_layers()[1:]):
            if layer1.canonical_name == "Conv2D":
                layer2.weights = layer1.weights.transpose(3, 0, 1, 2).copy()
            else:
                layer2.weights = layer1.weights.copy()
            layer2.biases = layer1.biases.copy()

    def do_model2_forward_pass(self, model2, x1):
        """
        Model 2 forward pass in NCHW format
        """
        x2 = [self.nhwc2nchw(x1[0])]
        for i, layer in enumerate(model2.layers[1:], 1):
            if verbose_test():
                print(layer)
            if layer.canonical_name == "Flatten":
                x2.append(layer.forward(x1[i - 1]))
            else:
                x2.append(layer.forward(self.nhwc2nchw(x1[i - 1])))
        return x2

    def do_model2_backward_pass(self, model2, dx1):
        """
        Model 2 backward pass in NCHW format
        """
        dx2 = [None] * len(model2.layers)
        dx2[-1] = self.nhwc2nchw(dx1[-1])
        for i, layer in reversed(list(enumerate(model2.layers[1:-1], 1))):
            if verbose_test():
                print(layer)
            dx2[i] = layer.backward(self.nhwc2nchw(dx1[i + 1]))
        return dx2

    def compare_forward(self, model1, x1, model2, x2):
        assert len(x1) == len(x2), "x1 and x2 should have the same length"
        if verbose_test():
            print()
            print(f"Comparing outputs of both models...")
        for i, layer in enumerate(model1.layers[1:], 1):
            # Skip test on layers that behave randomly
            if layer.canonical_name != "Dropout":
                rtol, atol = self.get_tolerance(layer)
                self.assertTrue(np.allclose(self.nhwc2nchw(x1[i]), x2[i], rtol=rtol, atol=atol),
                                f"Forward result from layers {layer.canonical_name_with_id} differ"
                                f" (max diff: {self.max_diff(self.nhwc2nchw(x1[i]), x2[i])}, rtol: {rtol}, atol: {atol})")

    def compare_backward(self, model1, dx1, model2, dx2):
        assert len(dx1) == len(dx2), "dx1 and dx2 should have the same length"
        if verbose_test():
            print()
            print(f"Comparing dw of both models...")
        for i, layer in reversed(list(enumerate(model2.layers[1:], 1))):
            if layer.canonical_name in ["Conv2D", "FC"]:
                rtol, atol = self.get_tolerance(layer)
                if len(layer.weights.shape) == 4:
                    if layer.dw.transpose(1, 2, 3, 0).shape == model1.layers[i].dw.shape:
                        allclose = np.allclose(layer.dw.transpose(1, 2, 3, 0), model1.layers[i].dw, rtol=rtol,
                                               atol=atol)
                        self.assertTrue(allclose,
                                        f"Backward dw from layer {layer.canonical_name_with_id} differ"
                                        f" (max diff: {self.max_diff(layer.dw.transpose(1, 2, 3, 0), model1.layers[i].dw)}, rtol: {rtol}, atol: {atol})")
                else:
                    if layer.dw.shape == model1.layers[i].dw.shape:
                        allclose = np.allclose(layer.dw, model1.layers[i].dw, rtol=rtol, atol=atol)
                        self.assertTrue(allclose,
                                        f"Backward dw from layer {layer.canonical_name_with_id} differ"
                                        f" (max diff: {self.max_diff(layer.dw, model1.layers[i].dw)}, rtol: {rtol}, atol: {atol})")
        if verbose_test():
            print()
            print(f"Comparing db of both models...")
        for i, layer in reversed(list(enumerate(model2.layers[1:], 1))):
            if layer.canonical_name in ["Conv2D", "FC"] and layer.use_bias:
                rtol, atol = self.get_tolerance(layer)
                allclose = np.allclose(layer.db, model1.layers[i].db, rtol=rtol, atol=atol)
                self.assertTrue(allclose,
                                f"Backward db from layer {layer.canonical_name_with_id} differ"
                                f" (max diff: {self.max_diff(layer.db, model1.layers[i].db)}, rtol: {rtol}, atol: {atol})")
        if verbose_test():
            print()
            print(f"Comparing dx of both models...")
        for i, layer in reversed(list(enumerate(model2.layers[2:], 2))):
            # Skip test on layers that behave randomly
            if layer.canonical_name not in ["Dropout", "Flatten"]:
                rtol, atol = self.get_tolerance(layer)
                if self.nhwc2nchw(dx1[i]).shape == dx2[i].shape:
                    allclose = np.allclose(self.nhwc2nchw(dx1[i]), dx2[i], rtol=rtol, atol=atol)
                else:
                    warnings.warn(f"dx shape on both models for {layer.canonical_name_with_id} differ:"
                                  f" [dx1.shape: {dx1[i].shape}, dx2.shape: {dx2[i].shape}]")
                    # Try flattening both
                    allclose = np.allclose(self.nhwc2nchw(dx1[i]).flatten(), dx2[i].flatten(), rtol=rtol, atol=atol)
                self.assertTrue(allclose,
                                f"Backward result from layer {layer.canonical_name_with_id} differ"
                                f" (max diff: {self.max_diff(self.nhwc2nchw(dx1[i]), dx2[i])}, rtol: {rtol}, atol: {atol})")


if __name__ == '__main__':
    try:
        Model()
    except NameError:
        sys.exit(-1)
    unittest.main()<|MERGE_RESOLUTION|>--- conflicted
+++ resolved
@@ -16,11 +16,6 @@
 import warnings
 
 import numpy as np
-<<<<<<< HEAD
-# noinspection PyUnresolvedReferences
-# import pycuda.gpuarray as gpuarray
-=======
->>>>>>> 97213706
 
 from pydtnn.model import Model
 from pydtnn.tests import CheckConvGemmModels
